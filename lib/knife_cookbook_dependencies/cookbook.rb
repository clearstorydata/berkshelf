--- conflicted
+++ resolved
@@ -46,13 +46,10 @@
         @options[:path] ||= @git.directory
       else
         csd = Chef::Knife::CookbookSiteDownload.new([name, latest_constrained_version.to_s, "--file", download_filename])
-<<<<<<< HEAD
-        output = KCD::KnifeUtils.capture_knife_output(csd)
-=======
+
         self.class.rescue_404 do
           output = KCD::KnifeUtils.capture_knife_output(csd)
         end
->>>>>>> 07d06f0a
 
         if show_output
           output.split(/\r?\n/).each { |x| KCD.ui.info(x) }
@@ -126,13 +123,10 @@
 
     def cookbook_data
       css = Chef::Knife::CookbookSiteShow.new([@name])
-<<<<<<< HEAD
-      @cookbook_data ||= JSON.parse(KCD::KnifeUtils.capture_knife_output(css))
-=======
+
       self.class.rescue_404 do
         @cookbook_data ||= JSON.parse(KCD::KnifeUtils.capture_knife_output(css))
       end
->>>>>>> 07d06f0a
     end
 
     def download_filename
