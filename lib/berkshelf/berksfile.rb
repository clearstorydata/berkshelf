--- conflicted
+++ resolved
@@ -451,17 +451,7 @@
       # Unlock any/all specified cookbooks
       sources(options).each { |source| lockfile.unlock(source) }
 
-<<<<<<< HEAD
-      unless missing_cookbooks.empty?
-        msg = "Could not find cookbooks #{missing_cookbooks.collect {|cookbook| "'#{cookbook}'"}.join(', ')}"
-        msg << " in any of the sources. #{missing_cookbooks.size == 1 ? 'Is it' : 'Are they' } in your Berksfile?"
-        raise Berkshelf::CookbookNotFound, msg
-      end
-
-      update_lockfile(sources)
-=======
       lockfile.reset_sha!
->>>>>>> d3a7db6a
 
       # NOTE: We intentionally do NOT pass options to the installer
       self.install
@@ -540,29 +530,7 @@
         halt_on_frozen: false
       )
 
-<<<<<<< HEAD
-      solution    = resolve(options)
-=======
-      ridley_options               = options.slice(:ssl)
-      ridley_options[:server_url]  = options[:server_url] || Berkshelf::Config.instance.chef.chef_server_url
-      ridley_options[:client_name] = Berkshelf::Config.instance.chef.node_name
-      ridley_options[:client_key]  = Berkshelf::Config.instance.chef.client_key
-      ridley_options[:ssl]         = { verify: options[:ssl_verify] }
-
-      unless ridley_options[:server_url].present?
-        raise UploadFailure, "Missing required attribute in your Berkshelf configuration: chef.server_url"
-      end
-
-      unless ridley_options[:client_name].present?
-        raise UploadFailure, "Missing required attribute in your Berkshelf configuration: chef.node_name"
-      end
-
-      unless ridley_options[:client_key].present?
-        raise UploadFailure, "Missing required attribute in your Berkshelf configuration: chef.client_key"
-      end
-
       solution    = resolve(sources(options), options)[:solution]
->>>>>>> d3a7db6a
       upload_opts = options.slice(:force, :freeze)
       conn        = ridley_connection(options)
 
@@ -593,7 +561,6 @@
     ensure
       conn.terminate if conn && conn.alive?
     end
-
 
     # @option options [Symbol, Array] :except
     #   Group(s) to exclude which will cause any sources marked as a member of the
@@ -674,33 +641,33 @@
 
     private
 
-<<<<<<< HEAD
       def ridley_connection(options = {})
         ridley_options               = options.slice(:ssl)
-        ridley_options[:server_url]  = Berkshelf::Config.instance.chef.chef_server_url
+        ridley_options[:server_url]  = options[:server_url] || Berkshelf::Config.instance.chef.chef_server_url
         ridley_options[:client_name] = Berkshelf::Config.instance.chef.node_name
         ridley_options[:client_key]  = Berkshelf::Config.instance.chef.client_key
         ridley_options[:ssl]         = { verify: (options[:ssl_verify] || Berkshelf::Config.instance.ssl.verify) }
-  
+
         unless ridley_options[:server_url].present?
           raise ChefConnectionError, "Missing required attribute in your Berkshelf configuration: chef.server_url"
         end
-  
+
         unless ridley_options[:client_name].present?
           raise ChefConnectionError, "Missing required attribute in your Berkshelf configuration: chef.node_name"
         end
-  
+
         unless ridley_options[:client_key].present?
           raise ChefConnectionError, "Missing required attribute in your Berkshelf configuration: chef.client_key"
         end
-        
+
         Ridley.new(ridley_options)
       end
 
       def descendant_directory?(candidate, parent)
         hack = FileUtils::Entry_.new('/tmp')
         hack.send(:descendant_diretory?, candidate, parent)
-=======
+      end
+
       # Determine if any cookbooks were specified that aren't in our shelf.
       #
       # @option options [Array<String>] :cookbooks
@@ -715,7 +682,6 @@
             "Could not find cookbooks #{missing.collect{ |c| "'#{c}'" }.join(', ')} " +
             "in any of the sources. #{missing.size == 1 ? 'Is it' : 'Are they' } in your Berksfile?"
         end
->>>>>>> d3a7db6a
       end
 
       # The list of sources "locked" by the lockfile.
