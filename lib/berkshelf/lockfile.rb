--- conflicted
+++ resolved
@@ -34,31 +34,8 @@
     # Load the lockfile from file system.
     def load!
       contents = File.read(filepath).strip
-
-<<<<<<< HEAD
-      begin
-        hash = JSON.parse(contents, symbolize_names: true)
-      rescue JSON::ParserError
-        if contents =~ /^cookbook ["'](.+)["']/
-          LockfileLegacy.warn!
-          hash = LockfileLegacy.parse(berksfile, contents)
-        else
-          raise
-        end
-      end
-
-      @sha = hash[:sha]
-
-      # Legacy support for old lockfiles
-      # @todo Remove in 4.0
-      if hash[:sources]
-        LockfileLegacy.warn!
-        hash[:dependencies] = hash[:sources]
-      end
-=======
-      hash = parse(contents)
-      @sha = hash[:sha]
->>>>>>> d5e5dadf
+      hash     = parse(contents)
+      @sha     = hash[:sha]
 
       hash[:dependencies].each do |name, options|
         add(Berkshelf::Dependency.new(berksfile, name.to_s, options))
